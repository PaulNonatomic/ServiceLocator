--- conflicted
+++ resolved
@@ -1,10 +1,6 @@
 ﻿{
   "name": "com.nonatomic.servicelocator",
-<<<<<<< HEAD
-  "version": "0.10.2",
-=======
-  "version": "0.10.3",
->>>>>>> 08217002
+  "version": "0.10.4",
   "displayName": "Service Locator",
   "description": "Service Locator",
   "unity": "2022.3",
