--- conflicted
+++ resolved
@@ -1,13 +1,11 @@
 # Change Log
 
-<<<<<<< HEAD
+## [0.3.0-beta] - Jul 06, 2024
+- Completely rewrote this to simplify the promise interface, add support for additional service retrieval methods and enhanced cleanup workflow
+- Wrote all new tests
+
 ## [0.2.0-beta] - Mar 23, 2024
 - Added dedicated property drawer for the ServiceLocator
-=======
-## [0.2.0-beta] - Jul 06, 2024
-- Completely rewrote this to simplify the promise interface, add support for additional service retrieval methods and enhanced cleanup workflow
-- Wrote all new tests
->>>>>>> a235e23c
 
 ## [0.1.1-beta] - Mar 10, 2024
 - Removed unrequired interfaces from the ServiceLocator
