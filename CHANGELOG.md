# Change Log

<<<<<<< HEAD
## [0.10.2] - Apr 10, 2025
- added bool to disable service disposal in BaseServiceLocator.Cleanup
  - In another project i've been using a shim to stuff services from another service locator in this ServiceLocator
  - but these services manage their own disposal.
=======
## [0.10.3] - Apr 04, 2025
- Added some min height styling

## [0.10.2] - Apr 04, 2025
- Hot fix for setting placeholder text on search field in older versions of Unity
>>>>>>> 08217002

## [0.10.1] - Apr 04, 2025
- Improved auto refresh of service list

## [0.10.0] - Apr 04, 2025
- Added service search filtering

## [0.9.3] - Apr 04, 2025
- Added support for DontDestroyOnLoad
- Added scene type colour coding
- Added some additional styling

## [0.9.2] - Apr 03, 2025
- Expanded the IsServiceValid method to take a service reference which covers the case where a Service has been overwritten in the ServiceLocator leaving dangling references.

## [0.9.1] - Apr 03, 2025
- Fix for uss styling issue in toggle inputs
- Added Theme based styling

## [0.9.0] - Apr 03, 2025
- Added a settings tab to the Service Locator Window allowing users to disable features of the ServiceLocator. Disabled features are disabled by PreProcessor so the code is not included in builds.

## [0.8.13] - Apr 02, 2025
- added the IsServiceValid method to help validate the state of services
  - More importantly this will help with detecting invalid MonoBehaviour based services

## [0.8.12] - Apr 01, 2025
- For code clarity the BaseServiceLocator has been split into three partial classes to separate the 
concerns of the service locator by retrieval method i.e async, coroutine and promise

## [0.8.11] - Mar 24, 2025
- Code cleanup

## [0.8.10] - Mar 24, 2025
- Added NonSerialized attributes to all collections in the BaseServiceLocator to prevent Unity serializing any references

## [0.8.9] - Mar 24, 2025
- Removed unrequired logs
- 
## [0.8.8] - Mar 24, 2025
## [0.8.7] - Mar 24, 2025
## [0.8.6] - Mar 24, 2025
- regenerated the meta files for the icons

## [0.8.5] - Mar 24, 2025
## [0.8.4] - Mar 24, 2025
## [0.8.3] - Mar 24, 2025
## [0.8.2] - Mar 24, 2025
- Tweaked icon paths to correct for installation via package manager

## [0.8.1] - Mar 24, 2025
- Changed menu path to the Service Locator Window
- Updated the README

## [0.8.0] - Mar 23, 2025
- Added a Service Locator Window to track registered services
- Added a more robust cleanup workflow to ensure that all services are cleaned up when exiting play mode
- Added additional tests

## [0.7.1] - Mar 05, 2025
- Added support for combined cancellation tokens that ensures all tasks and promises are cancelled when the token is cancelled
- Added additional unit tests to ensure cancellation tokens are working as expected
- Added the WithCancellation method to the ServicePromise to allow for the cancellation of a promise
- Updated the Readme with additional information on cancellation tokens

## [0.7.0] - Mar 02, 2025
- Added support for Cancellation Tokens to the GetServiceAsync method
- Added support for RejectService method to allow for the rejection of a service promises and Tasks with propogated exceptions

## [0.6.1] - Feb 18, 2025
- Added syntactic sugar to allow the simple addition of additional services requests through GetServiceAsync without adding an s, sounds silly, but it gets annoying quick

## [0.6.0] - Nov 26, 2024
- BREAKING change. Previously all services were registered in the Awake method but must now be manually registered by calling the ServiceReady method. This is to indicate to
developers that service setup logic should be ran before the service is registered.

## [0.5.0] - Nov 25, 2024
- BREAKING change to how the ServicePromise resolves. Task.ContinueWith it turns out operates off the main thread which is dangerous for Unity Objects.
As a solution to this the promise now resolves via the SynchronizationContext, however this means that the promise will not resolve until the next frame.
As a workaround for this, promises now resolve immediately for registered services. The breaking change here is that ServicePromises retrieved in the Awake method will not resolve
in time to supply the Start method. However, simply moving the retrieval to the Start method will resolve this issue.
- Added addition unit tests to ensure the ServicePromise resolves on the main thread

## [0.4.2] - Nov 18, 2024
- Removed the initialize on load attribute from the Reference Fixer as it was slowwwwwww.

## [0.4.1] - Nov 08, 2024
- Added a tool to fix missing references to the ServiceLocator. This comes off the back of realising that
the property drawer should probably not be assigning properties and can cause serialization issues. 

## [0.4.0] - Nov 07, 2024
- Package has been battle tested and is now considered stable so i've dropped the beta tag
- Tweaked support for nullable types in the GetService method
- Added support for retrieving multiple services via GetService and GetServiceAsync

## [0.3.2-beta] - Aug 28, 2024
- Exposed the ServiceLocator of MonoService through a protected member
	- As the ServiceLocator field is serialized i've included the FormerlySerializedAs attribute to resolve any broken serialization for now. 
	- This will be removed in a future update.
  
## [0.3.1-beta] - Jul 06, 2024
- Fix for GetServiceCoroutine running a perpetual while loop if a service is never registered.

## [0.3.0-beta] - Jul 06, 2024
- Completely rewrote this to simplify the promise interface, add support for additional service retrieval methods and enhanced cleanup workflow
- Wrote all new tests

## [0.2.0-beta] - Mar 23, 2024
- Added dedicated property drawer for the ServiceLocator

## [0.1.1-beta] - Mar 10, 2024
- Removed unrequired interfaces from the ServiceLocator

## [0.1.0-beta] - Mar 10, 2024
- Changed the GetService method to return a promise
- Added unit tests for the ServiceLocator

## [0.0.0-beta] - Feb 11, 2024
- First commit<|MERGE_RESOLUTION|>--- conflicted
+++ resolved
@@ -1,17 +1,15 @@
 # Change Log
 
-<<<<<<< HEAD
-## [0.10.2] - Apr 10, 2025
+## [0.10.4] - Apr 10, 2025
 - added bool to disable service disposal in BaseServiceLocator.Cleanup
   - In another project i've been using a shim to stuff services from another service locator in this ServiceLocator
   - but these services manage their own disposal.
-=======
+
 ## [0.10.3] - Apr 04, 2025
 - Added some min height styling
 
 ## [0.10.2] - Apr 04, 2025
 - Hot fix for setting placeholder text on search field in older versions of Unity
->>>>>>> 08217002
 
 ## [0.10.1] - Apr 04, 2025
 - Improved auto refresh of service list
